--- conflicted
+++ resolved
@@ -66,11 +66,7 @@
 
       (data as SupCore.Data.Base.Dictionary).acquire(id, this, (err: Error, item: any) => {
         if (err != null) {
-<<<<<<< HEAD
           callback(`Could not acquire item: ${err}`, null);
-=======
-          callback(`Could not acquire asset: ${err}`);
->>>>>>> 8ef07dad
           unlockRoom();
           return;
         }
