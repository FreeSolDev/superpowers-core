--- conflicted
+++ resolved
@@ -108,33 +108,12 @@
   utils.downloadRelease(downloadURL, newCorePath, (err) => {
     if (err != null) utils.emitError("Failed to update the core.", err);
 
-<<<<<<< HEAD
-      const newPath = `${__dirname}/../../../core.new`;
-      utils.downloadRelease(downloadURL, newPath, (err) => {
-        if (err != null) utils.emitError("Failed to update the core.", err);
-
-        for (let path of ["server", "SupClient", "SupCore", "package.json", "public", "node_modules"]) {
-          const fullPath = `${__dirname}/../../${path}`;
-          rimraf.sync(fullPath);
-          fs.renameSync(`${newPath}/${path}`, `${fullPath}A`);
-        }
-        rimraf.sync(newPath);
-
-        console.log("Server successfully updated.");
-        process.exit(0);
-      });
-    } else {
-      console.log("No updates available for the server.");
-      process.exit(0);
-    }
-=======
     for (const oldItem of ["server", "SupClient", "SupCore", "package.json", "public", "node_modules"]) rimraf.sync(`${corePath}/${oldItem}`);
     for (const newItem of fs.readdirSync(newCorePath)) fs.renameSync(`${newCorePath}/${newItem}`, `${corePath}/${newItem}`);
     rimraf.sync(newCorePath);
 
     console.log("Server successfully updated.");
     process.exit(0);
->>>>>>> 8481cbba
   });
 }
 
@@ -148,8 +127,6 @@
 
   utils.downloadRelease(downloadURL, newSystemPath, (err) => {
     if (err != null) utils.emitError("Failed to update the system.", err);
-<<<<<<< HEAD
-=======
 
     for (const oldItem of fs.readdirSync(systemPath)) {
       if (oldItem === "plugins") {
@@ -157,9 +134,9 @@
           if (utils.builtInPluginAuthors.indexOf(pluginAuthor) === -1) continue;
           rimraf.sync(`${systemPath}/plugins/${pluginAuthor}`);
         }
+      } else rimraf.sync(`${systemPath}/${item}`);
       } else {
         rimraf.sync(`${systemPath}/${oldItem}`);
-      }
     }
 
     for (const newItem of fs.readdirSync(newSystemPath)) {
@@ -168,31 +145,10 @@
           if (utils.builtInPluginAuthors.indexOf(pluginAuthor) === -1) continue;
           fs.renameSync(`${newSystemPath}/plugins/${pluginAuthor}`, `${systemPath}/plugins/${pluginAuthor}`);
         }
+      } else fs.renameSync(`${newSystemPath}/${item}`, `${systemPath}/${item}`);
       } else {
         fs.renameSync(`${newSystemPath}/${newItem}`, `${systemPath}/${newItem}`);
       }
-    }
-    rimraf.sync(newSystemPath);
->>>>>>> 8481cbba
-
-    const oldItems = fs.readdirSync(systemPath);
-    for (const item of oldItems) {
-      if (item === "plugins") {
-        for (const pluginAuthor of fs.readdirSync(`${systemPath}/plugins`)) {
-          if (utils.builtInPluginAuthors.indexOf(pluginAuthor) === -1) continue;
-          rimraf.sync(`${systemPath}/plugins/${pluginAuthor}`);
-        }
-      } else rimraf.sync(`${systemPath}/${item}`);
-    }
-
-    const newItems = fs.readdirSync(newSystemPath);
-    for (const item of newItems) {
-      if (item === "plugins") {
-        for (const pluginAuthor of fs.readdirSync(`${newSystemPath}/plugins`)) {
-          if (utils.builtInPluginAuthors.indexOf(pluginAuthor) === -1) continue;
-          fs.renameSync(`${newSystemPath}/plugins/${pluginAuthor}`, `${systemPath}/plugins/${pluginAuthor}`);
-        }
-      } else fs.renameSync(`${newSystemPath}/${item}`, `${systemPath}/${item}`);
     }
     rimraf.sync(newSystemPath);
 
@@ -210,27 +166,10 @@
   utils.downloadRelease(downloadURL, newPluginPath, (err) => {
     if (err != null) utils.emitError("Failed to update the plugin.", err);
 
-<<<<<<< HEAD
-        utils.downloadRelease(downloadURL, `${pluginPath}.new`, (err) => {
-          if (err != null) utils.emitError("Failed to update the plugin.", err);
-
-          rimraf.sync(pluginPath);
-          fs.renameSync(`${pluginPath}.new`, pluginPath);
-
-          console.log(`Plugin successfully updated to version ${latestMajor}.${latestMinor}.`);
-          process.exit(0);
-        });
-      } else {
-        console.log(`No updates available for plugin ${pluginFullName}`);
-        process.exit(0);
-      }
-    });
-=======
     rimraf.sync(pluginPath);
     fs.renameSync(newPluginPath, pluginPath);
 
     console.log(`Plugin successfully updated.`);
     process.exit(0);
->>>>>>> 8481cbba
   });
 }