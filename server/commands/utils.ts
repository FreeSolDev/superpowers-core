import * as yargs from "yargs";
import * as dummy_https from "https";
import * as mkdirp from "mkdirp";
import * as path from "path";
import * as fs from "fs";
import * as async from "async";
import * as readline from "readline";

/* tslint:disable */
const https: typeof dummy_https = require("follow-redirects").https;
const yauzl = require("yauzl");
/* tslint:enable */

export const folderNameRegex = /^[a-z0-9_-]+$/;
export const pluginNameRegex = /^[A-Za-z0-9]+\/[A-Za-z0-9]+$/;

// Data path
const argv = yargs
  .describe("data-path", "Path to store/read data files from, including config and projects")
  .describe("download-url", "Url to download a release")
  .boolean("force")
  .argv;
export const dataPath = argv["data-path"] != null ? path.resolve(argv["data-path"]) : path.resolve(`${__dirname}/../..`);
mkdirp.sync(dataPath);
mkdirp.sync(`${dataPath}/projects`);
mkdirp.sync(`${dataPath}/builds`);
export const systemsPath = `${dataPath}/systems`;
mkdirp.sync(systemsPath);

export const force = argv["force"];
export const downloadURL = argv["download-url"];

// Systems and plugins
export const builtInPluginAuthors = [ "default", "common", "extra" ];
export const systemsById: { [id: string]: {
  folderName: string;
  version: string;
  isDev: boolean;
  plugins: { [authorName: string]: { [pluginName: string]: { version: string; isDev: boolean; } } };
} } = {};

for (const entry of fs.readdirSync(systemsPath)) {
  if (!folderNameRegex.test(entry)) continue;
  if (!fs.statSync(`${systemsPath}/${entry}`).isDirectory) continue;

  let systemId: string;
  let systemVersion: string;
  const systemPath = `${systemsPath}/${entry}`;
  try {
    const packageDataFile = fs.readFileSync(`${systemPath}/package.json`, { encoding: "utf8" });
    const packageData = JSON.parse(packageDataFile);
    systemId = packageData.superpowers.systemId;
    systemVersion = packageData.version;
  } catch (err) {
    emitError(`Could not load system id from systems/${entry}/package.json:`, err.stack);
  }

  let isDev = true;
  try { if (!fs.lstatSync(`${systemPath}/.git`).isDirectory()) isDev = false; }
  catch (err) { isDev = false; }

  systemsById[systemId] = { folderName: entry, version: systemVersion, isDev, plugins: {} };
  let pluginAuthors: string[];
  try { pluginAuthors = fs.readdirSync(`${systemPath}/plugins`); } catch (err) { /* Ignore */ }
  if (pluginAuthors == null) continue;

  for (const pluginAuthor of pluginAuthors) {
    if (builtInPluginAuthors.indexOf(pluginAuthor) !== -1) continue;
    if (!folderNameRegex.test(pluginAuthor)) continue;

    systemsById[systemId].plugins[pluginAuthor] = {};
    for (const pluginName of fs.readdirSync(`${systemPath}/plugins/${pluginAuthor}`)) {
      if (!folderNameRegex.test(pluginName)) continue;

      const pluginPath = `${systemPath}/plugins/${pluginAuthor}/${pluginName}`;
      if (!fs.statSync(pluginPath).isDirectory) continue;

      let pluginVersion: string;
      try {
        const packageDataFile = fs.readFileSync(`${pluginPath}/package.json`, { encoding: "utf8" });
        const packageData = JSON.parse(packageDataFile);
        pluginVersion = packageData.version;
      } catch (err) {
        emitError(`Could not load plugin verson from systems/${entry}/${pluginAuthor}/${pluginName}/package.json:`, err.stack);
      }

      let isDev = true;
      try { if (!fs.lstatSync(`${pluginPath}/.git`).isDirectory()) isDev = false; }
      catch (err) { isDev = false; }

      systemsById[systemId].plugins[pluginAuthor][pluginName] = { version: pluginVersion, isDev };
    }
  }
}

export function listAvailableSystems(registry: Registry) { console.log(`Available systems: ${Object.keys(registry.systems).join(", ")}.`); }
export function listAvailablePlugins(registry: Registry, systemId: string) {
  const pluginAuthors = Object.keys(registry.systems[systemId].plugins);
  if (pluginAuthors.length === 0) {
    console.log(`No plugins found.`);
  } else {
    let pluginCount = 0;
    for (const pluginAuthor of pluginAuthors) pluginCount += Object.keys(registry.systems[systemId].plugins[pluginAuthor]).length;

    for (const pluginAuthor of pluginAuthors) {
      console.log(`  ${pluginAuthor}/`);
      for (const pluginName of Object.keys(registry.systems[systemId].plugins[pluginAuthor])) console.log(`    ${pluginName}`);
    }
  }
}

const currentRegistryVersion = 2;

interface ItemData { version: string; downloadURL: string; localVersion: string; isLocalDev: boolean; };
interface SystemData extends ItemData {
  plugins: { [authorName: string]: { [pluginName: string]: ItemData; } };
}

type Registry = {
  version: number;
  core: ItemData;
  systems: { [sytemId: string]: SystemData }
};

export function getRegistry(callback: (err: Error, registry: Registry) => any) {
  const registryUrl = "https://raw.githubusercontent.com/superpowers/superpowers-registry/master/registry.json";
  const request = https.get(registryUrl, (res) => {
    if (res.statusCode !== 200) {
      callback(new Error(`Unexpected status code: ${res.statusCode}`), null);
      return;
    }

    let content = "";
    res.on("data", (chunk: string) => { content += chunk; });
    res.on("end", () => {
      let registry: Registry;
      try { registry = JSON.parse(content); }
      catch (err) {
        callback(new Error(`Could not parse registry as JSON`), null);
        return;
      }

      if (registry.version !== currentRegistryVersion) {
        callback(new Error("The registry format has changed. Please update Superpowers."), null);
      } else {
        const packageData = fs.readFileSync(`${__dirname}/../../package.json`, { encoding: "utf8" });
        const { version: localCoreVersion } = JSON.parse(packageData);
        registry.core.localVersion = localCoreVersion;

        let isLocalCoreDev = true;
        try { if (!fs.lstatSync(`${__dirname}/../../.git`).isDirectory()) isLocalCoreDev = false; }
        catch (err) { isLocalCoreDev = false; }
        registry.core.isLocalDev = isLocalCoreDev;

        async.each(Object.keys(registry.systems), (systemId, cb) => {
          const registrySystem = registry.systems[systemId];
          const localSystem = systemsById[systemId];

          if (localSystem != null) {
            registrySystem.localVersion = localSystem.version;
            registrySystem.isLocalDev = localSystem.isDev;
          } else {
            registrySystem.isLocalDev = false;
          }

          async.each(Object.keys(registrySystem.plugins), (authorName, cb) => {
            async.each(Object.keys(registrySystem.plugins[authorName]), (pluginName, cb) => {
              const registryPlugin = registrySystem.plugins[authorName][pluginName];
              const localPlugin = localSystem != null && localSystem.plugins[authorName] != null ? localSystem.plugins[authorName][pluginName] : null;

              if (localPlugin != null) {
                registryPlugin.localVersion = localPlugin.version;
                registryPlugin.isLocalDev = localPlugin.isDev;
              } else {
                registryPlugin.isLocalDev = false;
              }

              cb();
            }, cb);
          }, cb);
        }, (err) => { callback(err, registry); });
      }
    });
  });

  request.on("error", (err: Error) => {
    callback(err, null);
  });
}

export function downloadRelease(downloadURL: string, downloadPath: string, callback: (err: string) => void) {
  console.log("0%");

  https.get({
    hostname: "github.com",
    path: downloadURL,
    headers: { "user-agent": "Superpowers" }
  }, (res) => {
    if (res.statusCode !== 200) {
      callback(`Unexpected status code: ${res.statusCode}`);
      return;
    }

    let progress = 0;
    let progressMax = parseInt(res.headers["content-length"], 10) * 2;

    const buffers: Buffer[] = [];
    res.on("data", (data: Buffer) => { buffers.push(data); progress += data.length; onProgress(progress / progressMax); });
    res.on("end", () => {
      let zipBuffer = Buffer.concat(buffers);

      yauzl.fromBuffer(zipBuffer, { lazyEntries: true }, (err: Error, zipFile: any) => {
        if (err != null) throw err;

        progress = zipFile.entryCount;
        progressMax = zipFile.entryCount * 2;

        const rootFolderName = path.parse(downloadURL).name;

        zipFile.readEntry();
        zipFile.on("entry", (entry: any) => {
          if (entry.fileName.indexOf(rootFolderName) !== 0) throw new Error(`Found file outside of root folder: ${entry.fileName} (${rootFolderName})`);

          const filename = path.join(downloadPath, entry.fileName.replace(rootFolderName, ""));
          if (/\/$/.test(entry.fileName)) {
            mkdirp(filename, (err) => {
              if (err != null) throw err;
              progress++;
              onProgress(progress / progressMax);
              zipFile.readEntry();
            });
          } else {
            zipFile.openReadStream(entry, (err: Error, readStream: NodeJS.ReadableStream) => {
              if (err) throw err;

              mkdirp(path.dirname(filename), (err: Error) => {
                if (err) throw err;
                readStream.pipe(fs.createWriteStream(filename));
                readStream.on("end", () => {
                  progress++;
                  onProgress(progress / progressMax);
                  zipFile.readEntry();
                });
              });
            });
          }
        });

        zipFile.on("end", () => {
<<<<<<< HEAD
          setTimeout(() => { callback(null); }, 100);
=======
          // NOTE: Necessary to allow manipulating files right after download
          setTimeout(callback, 100);
>>>>>>> 8481cbba
        });
      });
    });
  });
}

function onProgress(value: number) {
  value = Math.round(value * 100);

  readline.clearLine(process.stdout, 0);
  readline.cursorTo(process.stdout, 0, 1);
  console.log(`${value}%`);
  if (process != null && process.send != null) process.send({ type: "progress", value });
}

export function emitError(message: string, details?: string) {
  console.error(message);
  if (details != null) console.error(details);
  if (process != null && process.send != null) process.send({ type: "error", message });

  process.exit(1);
}<|MERGE_RESOLUTION|>--- conflicted
+++ resolved
@@ -247,12 +247,8 @@
         });
 
         zipFile.on("end", () => {
-<<<<<<< HEAD
-          setTimeout(() => { callback(null); }, 100);
-=======
           // NOTE: Necessary to allow manipulating files right after download
           setTimeout(callback, 100);
->>>>>>> 8481cbba
         });
       });
     });
